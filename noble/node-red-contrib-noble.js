/*
 * Copyright (c) 2014. Knowledge Media Institute - The Open University
 *
 * Licensed under the Apache License, Version 2.0 (the "License");
 * you may not use this file except in compliance with the License.
 * You may obtain a copy of the License at
 *
 *     http://www.apache.org/licenses/LICENSE-2.0
 *
 * Unless required by applicable law or agreed to in writing, software
 * distributed under the License is distributed on an "AS IS" BASIS,
 * WITHOUT WARRANTIES OR CONDITIONS OF ANY KIND, either express or implied.
 * See the License for the specific language governing permissions and
 * limitations under the License.
 */

/**
 * NodeRed node with support for interaction with BLEs
 *
 * @author <a href="mailto:carlos.pedrinaci@open.ac.uk">Carlos Pedrinaci</a> (KMi - The Open University)
 * based on the initial node by Charalampos Doukas http://blog.buildinginternetofthings.com/2013/10/12/using-node-red-to-scan-for-ble-devices/
 */
module.exports = function(RED) {
    "use strict";

    var noble = require('noble');
    var os = require('os');
    
    // The main node definition - most things happen in here
    function NobleScan(n) {
        // Create a RED node
        RED.nodes.createNode(this,n);

        // Store local copies of the node configuration (as defined in the .html)
        this.duplicates = n.duplicates;
        this.uuids = [];
        if (n.uuids != undefined && n.uuids !== "") {
            this.uuids = n.uuids.split(',');    //obtain array of uuids
        }

        var node = this;
        var machineId = os.hostname();
        var scanning = false;

        noble.on('discover', function(peripheral) {
            var msg = { payload:{peripheralUuid:peripheral.uuid, localName: peripheral.advertisement.localName} };
            msg.peripheralUuid = peripheral.uuid;
            msg.localName = peripheral.advertisement.localName;
            msg.detectedAt = new Date().getTime();
            msg.detectedBy = machineId;
            msg.advertisement = peripheral.advertisement;
            msg.rssi = peripheral.rssi;

            // Check the BLE follows iBeacon spec
            if (peripheral.manufacturerData) {
                // http://www.theregister.co.uk/2013/11/29/feature_diy_apple_ibeacons/
                if (peripheral.manufacturerData.length >= 25) {
                    var proxUuid = peripheral.manufacturerData.slice(4, 20).toString('hex');
                    var major = peripheral.manufacturerData.readUInt16BE(20);
                    var minor = peripheral.manufacturerData.readUInt16BE(22);
                    var measuredPower = peripheral.manufacturerData.readInt8(24);

                    var accuracy = Math.pow(12.0, 1.5 * ((rssi / measuredPower) - 1));
                    var proximity = null;

                    if (accuracy < 0) {
                        proximity = 'unknown';
                    } else if (accuracy < 0.5) {
                        proximity = 'immediate';
                    } else if (accuracy < 4.0) {
                        proximity = 'near';
                    } else {
                        proximity = 'far';
                    }

                    msg.manufacturerUuid = proxUuid;
                    msg.major = major;
                    msg.minor = minor;
                    msg.measuredPower = measuredPower;
                    msg.accuracy = accuracy;
                    msg.proximity = proximity;
                }
            }

            // Generate output event
            node.send(msg);
        });

        // Take care of starting the scan and sending the status message
        function startScan(stateChange, error) {
            if (!node.scanning) {
                // send status message
                var msg = {
                    statusUpdate: true,
                    error: error,
                    stateChange: stateChange,
                    state: noble.state
                };
                node.send(msg);
                // start the scan
                noble.startScanning(node.uuids, node.duplicates, function() {
                    node.log("Scanning for BLEs started. UUIDs: " + node.uuids + " - Duplicates allowed: " + node.duplicates);
                    node.status({fill:"green",shape:"dot",text:"started"});
                    node.scanning = true;
                });
            }
        }

        // Take care of stopping the scan and sending the status message
        function stopScan(stateChange, error) {
            if (node.scanning) {
                // send status message
                var msg = {
                    statusUpdate: true,
                    error: error,
                    stateChange: stateChange,
                    state: noble.state
                };
                node.send(msg);
                // stop the scan
                noble.stopScanning(function() {
                    node.log('BLE scanning stopped.');
                    node.status({fill:"red",shape:"ring",text:"stopped"});
                    node.scanning = false;
                });
                if (error) {
                    node.warn('BLE scanning stopped due to change in adapter state.');
<<<<<<< HEAD
                } else {
                    node.log('BLE scanning stopped.');
=======
>>>>>>> 259cf0a0
                }
            }
        }

        // deal with state changes
        noble.on('stateChange', function(state) {
            if (state === 'poweredOn') {
                startScan(true, false);
            } else {
                if (node.scanning) {
                    stopScan(true, true);
                }
            }
        });

        // start initially
        if (noble.state === 'poweredOn') {
            startScan(false, false);
        } else {
            // send status message
            var msg = {
                statusUpdate: true,
                error: true,
                stateChange: false,
                state: noble.state
            };

            // TODO: Catch a global event instead eventually
            setTimeout(function(){
                node.send(msg);
            }, 3000);

            node.warn('Unable to start BLE scan. Adapter state: ' + noble.state);
        }
    
        node.on("close", function() {
            // Called when the node is shutdown - eg on redeploy.
            // Allows ports to be closed, connections dropped etc.
            // eg: this.client.disconnect();
            stopScan(false, false);
            // remove listeners since they get added again on deploy
            noble.removeAllListeners();
        });

        //noble.on('scanStart', function() {
        //    node.debug("Scan of BLEs started");
        //});
        //
        //noble.on('scanStop', function() {
        //    node.debug("Scan of BLEs stopped");
        //});
    }
    
    // Register the node by name. This must be called before overriding any of the
    // Node functions.
    RED.nodes.registerType("scan ble",NobleScan);

}<|MERGE_RESOLUTION|>--- conflicted
+++ resolved
@@ -125,11 +125,6 @@
                 });
                 if (error) {
                     node.warn('BLE scanning stopped due to change in adapter state.');
-<<<<<<< HEAD
-                } else {
-                    node.log('BLE scanning stopped.');
-=======
->>>>>>> 259cf0a0
                 }
             }
         }
